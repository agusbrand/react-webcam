import React, { Component, PropTypes } from 'react';
import { findDOMNode } from 'react-dom';

function hasGetUserMedia() {
  return !!(navigator.getUserMedia || navigator.webkitGetUserMedia ||
            navigator.mozGetUserMedia || navigator.msGetUserMedia);
}

export default class Webcam extends Component {
  static defaultProps = {
    audio: true,
    height: 480,
    width: 640,
    screenshotFormat: 'image/webp',
    onUserMedia: () => {}
  };

  static propTypes = {
    audio: PropTypes.bool,
    muted: PropTypes.bool,
    onUserMedia: PropTypes.func,
    height: PropTypes.oneOfType([
      PropTypes.number,
      PropTypes.string
    ]),
    width: PropTypes.oneOfType([
      PropTypes.number,
      PropTypes.string
    ]),
    screenshotFormat: PropTypes.oneOf([
      'image/webp',
      'image/png',
      'image/jpeg'
    ]),
    className: PropTypes.string
  };

  static mountedInstances = [];

  static userMediaRequested = false;

  constructor() {
    super();
    this.state = {
      hasUserMedia: false
    };
  }

  componentDidMount() {
    if (!hasGetUserMedia()) return;

    Webcam.mountedInstances.push(this);

    if (!this.state.hasUserMedia && !Webcam.userMediaRequested) {
      this.requestUserMedia();
    }
  }

  requestUserMedia() {
    navigator.getUserMedia = navigator.getUserMedia ||
                          navigator.webkitGetUserMedia ||
                          navigator.mozGetUserMedia ||
                          navigator.msGetUserMedia;

    let sourceSelected = (audioSource, videoSource) => {
      const {width, height} = this.props;

      let constraints = {
        video: {
          sourceId: videoSource,
          width: {exact:width}, height:{exact:height}
        }
      };

      if (this.props.audio) {
        constraints.audio = {
          sourceId: audioSource
        };
      }

<<<<<<< HEAD
      const success = stream => {
        Webcam.mountedInstances.forEach((instance) => instance.handleUserMedia(null, stream));
      }

      const error = e => {
        console.log("error",e, typeof e)
        Webcam.mountedInstances.forEach((instance) => instance.handleUserMedia(e));
      }

      const getUserMedia = (constraints, error) => {
        navigator.getUserMedia(constraints, success , error);
      }

      getUserMedia(constraints, (e) => {
        console.log("error",e, typeof e)
        if (e.name === "ConstraintNotSatisfiedError"){
=======
      const logError = e => console.log("error", e, typeof e)

      const onSuccess = stream => {
        Webcam.mountedInstances.forEach((instance) => instance.handleUserMedia(null, stream));
      }

      const onError = e => {
        logError(e)
        Webcam.mountedInstances.forEach((instance) => instance.handleUserMedia(e));
      }

      const getUserMediaOnSuccessBound = (constraints, onError) => {
        navigator.getUserMedia(constraints, onSuccess , onError);
      }

      getUserMediaOnSuccessBound(constraints, (e) => {
        logError(e)
        if (e.name === "ConstraintNotSatisfiedError"){
          /* this is the fallback for Chrome,
          since chrome does not accept the contrains defined as width: {exact:width}, height:{exact:height},
          however firefox does not work without them.
           */
>>>>>>> 6a2802c7
          constraints.video = {
            sourceId: videoSource,
            width, height
          }
<<<<<<< HEAD
          getUserMedia(constraints, error)
        }
        else{
          error(e)
=======
          getUserMediaOnSuccessBound(constraints, onError)
        }
        else{
          onError(e)
>>>>>>> 6a2802c7
        }
      });
    };

    if (this.props.audioSource && this.props.videoSource) {
      sourceSelected(this.props.audioSource, this.props.videoSource);
    } else {
      if ('mediaDevices' in navigator) {
        navigator.mediaDevices.enumerateDevices().then((devices) => {
          let audioSource = null;
          let videoSource = null;

          devices.forEach((device) => {
            if (device.kind === 'audio') {
              audioSource = device.id;
            } else if (device.kind === 'video') {
              videoSource = device.id;
            }
          });

          sourceSelected(audioSource, videoSource);
        })
        .catch((error) => {
          console.log(`${error.name}: ${error.message}`); // eslint-disable-line no-console
        });
      } else {
        MediaStreamTrack.getSources((sources) => {
          let audioSource = null;
          let videoSource = null;

          sources.forEach((source) => {
            if (source.kind === 'audio') {
              audioSource = source.id;
            } else if (source.kind === 'video') {
              videoSource = source.id;
            }
          });

          sourceSelected(audioSource, videoSource);
        });
      }
    }

    Webcam.userMediaRequested = true;
  }

  handleUserMedia(error, stream) {
    if (error) {
      console.log("error", error)
      this.setState({
        hasUserMedia: false
      });

      return;
    }

    let src = window.URL.createObjectURL(stream);

    this.stream = stream;
    this.setState({
      hasUserMedia: true,
      src
    });

    this.props.onUserMedia();
  }

  componentWillUnmount() {
    let index = Webcam.mountedInstances.indexOf(this);
    Webcam.mountedInstances.splice(index, 1);

    if (Webcam.mountedInstances.length === 0 && this.state.hasUserMedia) {
      if (this.stream.stop) {
        this.stream.stop();
      } else {
        if (this.stream.getVideoTracks) {
          for (let track of this.stream.getVideoTracks()) {
            track.stop();
          }
        }
        if (this.stream.getAudioTracks) {
          for (let track of this.stream.getAudioTracks()) {
            track.stop();
          }
        }
      }
      Webcam.userMediaRequested = false;
      window.URL.revokeObjectURL(this.state.src);
    }
  }

  getScreenshot() {
    if (!this.state.hasUserMedia) return null;

    let canvas = this.getCanvas();
    return canvas.toDataURL(this.props.screenshotFormat);
  }

  getCanvas() {
    if (!this.state.hasUserMedia) return null;

    const video = findDOMNode(this);

    if (!this.canvas) this.canvas = document.createElement('canvas');
    const {canvas} = this;

    if (!this.ctx) this.ctx = canvas.getContext('2d');
    const {ctx} = this;

    //This is set every time incase the video element has resized
    canvas.width = video.videoWidth;
    canvas.height = video.videoHeight;

    ctx.drawImage(video, 0, 0, canvas.width, canvas.height);

    return canvas;
  }

  render() {
    return (
      <video
        autoPlay
        width={this.props.width}
        height={this.props.height}
        src={this.state.src}
        muted={this.props.muted}
        className={this.props.className}
      />
    );
  }
}<|MERGE_RESOLUTION|>--- conflicted
+++ resolved
@@ -78,24 +78,6 @@
         };
       }
 
-<<<<<<< HEAD
-      const success = stream => {
-        Webcam.mountedInstances.forEach((instance) => instance.handleUserMedia(null, stream));
-      }
-
-      const error = e => {
-        console.log("error",e, typeof e)
-        Webcam.mountedInstances.forEach((instance) => instance.handleUserMedia(e));
-      }
-
-      const getUserMedia = (constraints, error) => {
-        navigator.getUserMedia(constraints, success , error);
-      }
-
-      getUserMedia(constraints, (e) => {
-        console.log("error",e, typeof e)
-        if (e.name === "ConstraintNotSatisfiedError"){
-=======
       const logError = e => console.log("error", e, typeof e)
 
       const onSuccess = stream => {
@@ -118,22 +100,14 @@
           since chrome does not accept the contrains defined as width: {exact:width}, height:{exact:height},
           however firefox does not work without them.
            */
->>>>>>> 6a2802c7
           constraints.video = {
             sourceId: videoSource,
             width, height
           }
-<<<<<<< HEAD
-          getUserMedia(constraints, error)
-        }
-        else{
-          error(e)
-=======
           getUserMediaOnSuccessBound(constraints, onError)
         }
         else{
           onError(e)
->>>>>>> 6a2802c7
         }
       });
     };
@@ -182,7 +156,6 @@
 
   handleUserMedia(error, stream) {
     if (error) {
-      console.log("error", error)
       this.setState({
         hasUserMedia: false
       });
